--- conflicted
+++ resolved
@@ -83,23 +83,7 @@
 
 - At least 6 GB of free disk space for the machine learning model, Python, and all its dependencies.
 
-<<<<<<< HEAD
 !!! note
-=======
-### Note
-
-Precision is auto configured based on the device. If however you encounter
-errors like 'expected type Float but found Half' or 'not implemented for Half'
-you can try starting `dream.py` with the `--precision=float32` flag:
-
-```bash
-(ldm) ~/stable-diffusion$ python scripts/dream.py --precision=float32
-```
-
-## Features
-
-### Major Features
->>>>>>> d176fb07
 
     If you are have a Nvidia 10xx series card (e.g. the 1080ti), please run the dream script in
     full-precision mode as shown below.
