#!/bin/bash

set -e

cd "$(dirname "$0")"

if [[ -v "VIRTUAL_ENV" ]]; then
    # we can't just call 'deactivate' because this function is not exported
    # to the environment of this script from the bash process that runs the script
    echo "A virtual environment is activated. Please deactivate it before proceeding".
    exit -1
fi

VERSION=$(cd ..; python -c "from ldm.invoke import __version__ as version; print(version)")
PATCH=""
VERSION="v${VERSION}${PATCH}"
LATEST_TAG="v2.3-latest"

echo Building installer for version $VERSION
echo "Be certain that you're in the 'installer' directory before continuing."
read -p "Press any key to continue, or CTRL-C to exit..."

read -e -p "Commit and tag this repo with '${VERSION}' and '${LATEST_TAG}'? [n]: " input
RESPONSE=${input:='n'}
if [ "$RESPONSE" == 'y' ]; then
    git commit -a

    if ! git tag $VERSION ; then
	    echo "Existing/invalid tag"
	    exit -1
    fi
<<<<<<< HEAD
    git push origin :refs/tags/v2.3-latest
    git tag -fa v2.3-latest
=======
    git push origin :refs/tags/$LATEST_TAG
    git tag -fa $LATEST_TAG
>>>>>>> 82ae2769
fi

# ----------------------

echo Building the wheel

# install the 'build' package in the user site packages, if needed
# could be improved by using a temporary venv, but it's tiny and harmless
if [[ $(python -c 'from importlib.util import find_spec; print(find_spec("build") is None)') == "True" ]]; then
    pip install --user build
fi

python -m build --wheel --outdir dist/ ../.

# ----------------------

echo Building installer zip fles for InvokeAI $VERSION

# get rid of any old ones
rm -f *.zip
rm -rf InvokeAI-Installer

# copy content
mkdir InvokeAI-Installer
for f in templates *.py *.txt *.reg; do
    cp -r ${f} InvokeAI-Installer/
done

# Move the wheel
mv dist/*.whl InvokeAI-Installer/

# Install scripts
# Mac/Linux
cp install.sh.in InvokeAI-Installer/install.sh
chmod a+x InvokeAI-Installer/install.sh

# Windows
perl -p -e "s/^set INVOKEAI_VERSION=.*/set INVOKEAI_VERSION=$VERSION/" install.bat.in > InvokeAI-Installer/install.bat
cp WinLongPathsEnabled.reg InvokeAI-Installer/

# Zip everything up
zip -r InvokeAI-installer-$VERSION.zip InvokeAI-Installer

# Updater
mkdir tmp
cp templates/update.sh.in tmp/update.sh
cp templates/update.bat.in tmp/update.bat
chmod +x tmp/update.sh
chmod +x tmp/update.bat
cd tmp
zip InvokeAI-updater-$VERSION.zip update.sh update.bat
cd ..
mv tmp/InvokeAI-updater-$VERSION.zip .

# clean up
rm -rf InvokeAI-Installer tmp dist

exit 0<|MERGE_RESOLUTION|>--- conflicted
+++ resolved
@@ -29,13 +29,9 @@
 	    echo "Existing/invalid tag"
 	    exit -1
     fi
-<<<<<<< HEAD
-    git push origin :refs/tags/v2.3-latest
-    git tag -fa v2.3-latest
-=======
+
     git push origin :refs/tags/$LATEST_TAG
     git tag -fa $LATEST_TAG
->>>>>>> 82ae2769
 fi
 
 # ----------------------
