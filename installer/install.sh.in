#!/bin/bash

# make sure we are not already in a venv
# (don't need to check status)
deactivate >/dev/null 2>&1
scriptdir=$(dirname "$0")
cd $scriptdir

function version { echo "$@" | awk -F. '{ printf("%d%03d%03d%03d\n", $1,$2,$3,$4); }'; }

MINIMUM_PYTHON_VERSION=3.9.0
MAXIMUM_PYTHON_VERSION=3.11.0
PYTHON=""
for candidate in python3.10 python3.9 python3 python ; do
    if ppath=`which $candidate`; then
        python_version=$($ppath -V | awk '{ print $2 }')
        if [ $(version $python_version) -ge $(version "$MINIMUM_PYTHON_VERSION") ]; then
	    if [ $(version $python_version) -lt $(version "$MAXIMUM_PYTHON_VERSION") ]; then
		PYTHON=$ppath
		break
	    fi
        fi
    fi
done

if [ -z "$PYTHON" ]; then
    echo "A suitable Python interpreter could not be found"
<<<<<<< HEAD
    echo "Please install Python 3.9 or higher before running this script. See instructions at $INSTRUCTIONS for help."
    echo "For the best user experience we suggest enlarging or maximizing this window now."
=======
    echo "Please install Python $MINIMUM_PYTHON_VERSION or higher (maximum $MAXIMUM_PYTHON_VERSION) before running this script. See instructions at $INSTRUCTIONS for help."
>>>>>>> bf1f2eb1
    read -p "Press any key to exit"
    exit -1
fi

exec $PYTHON ./lib/main.py ${@}
read -p "Press any key to exit"<|MERGE_RESOLUTION|>--- conflicted
+++ resolved
@@ -25,12 +25,8 @@
 
 if [ -z "$PYTHON" ]; then
     echo "A suitable Python interpreter could not be found"
-<<<<<<< HEAD
-    echo "Please install Python 3.9 or higher before running this script. See instructions at $INSTRUCTIONS for help."
+    echo "Please install Python $MINIMUM_PYTHON_VERSION or higher (maximum $MAXIMUM_PYTHON_VERSION) before running this script. See instructions at $INSTRUCTIONS for help."
     echo "For the best user experience we suggest enlarging or maximizing this window now."
-=======
-    echo "Please install Python $MINIMUM_PYTHON_VERSION or higher (maximum $MAXIMUM_PYTHON_VERSION) before running this script. See instructions at $INSTRUCTIONS for help."
->>>>>>> bf1f2eb1
     read -p "Press any key to exit"
     exit -1
 fi
