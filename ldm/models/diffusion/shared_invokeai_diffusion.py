from contextlib import contextmanager
from dataclasses import dataclass
from math import ceil
from typing import Callable, Optional, Union, Any, Dict

import numpy as np
import torch
from diffusers.models.cross_attention import AttnProcessor
from typing_extensions import TypeAlias

from ldm.invoke.globals import Globals
from ldm.models.diffusion.cross_attention_control import Arguments, \
    restore_default_cross_attention, override_cross_attention, Context, get_cross_attention_modules, \
    CrossAttentionType, SwapCrossAttnContext
from ldm.models.diffusion.cross_attention_map_saving import AttentionMapSaver

ModelForwardCallback: TypeAlias = Union[
    # x, t, conditioning, Optional[cross-attention kwargs]
    Callable[[torch.Tensor, torch.Tensor, torch.Tensor, Optional[dict[str, Any]]], torch.Tensor],
    Callable[[torch.Tensor, torch.Tensor, torch.Tensor], torch.Tensor]
]

@dataclass(frozen=True)
class PostprocessingSettings:
    threshold: float
    warmup: float
    h_symmetry_time_pct: Optional[float]
    v_symmetry_time_pct: Optional[float]


class InvokeAIDiffuserComponent:
    '''
    The aim of this component is to provide a single place for code that can be applied identically to
    all InvokeAI diffusion procedures.

    At the moment it includes the following features:
    * Cross attention control ("prompt2prompt")
    * Hybrid conditioning (used for inpainting)
    '''
    debug_thresholding = False
<<<<<<< HEAD
    sequential_guidance = False
=======
    last_percent_through = 0.0
>>>>>>> ca8d9fb8

    @dataclass
    class ExtraConditioningInfo:

        tokens_count_including_eos_bos: int
        cross_attention_control_args: Optional[Arguments] = None

        @property
        def wants_cross_attention_control(self):
            return self.cross_attention_control_args is not None


    def __init__(self, model, model_forward_callback: ModelForwardCallback,
                 is_running_diffusers: bool=False,
                 ):
        """
        :param model: the unet model to pass through to cross attention control
        :param model_forward_callback: a lambda with arguments (x, sigma, conditioning_to_apply). will be called repeatedly. most likely, this should simply call model.forward(x, sigma, conditioning)
        """
        self.conditioning = None
        self.model = model
        self.is_running_diffusers = is_running_diffusers
        self.model_forward_callback = model_forward_callback
        self.cross_attention_control_context = None
<<<<<<< HEAD
        self.sequential_guidance = Globals.sequential_guidance
=======
        self.last_percent_through = 0.0
>>>>>>> ca8d9fb8

    @contextmanager
    def custom_attention_context(self,
                                 extra_conditioning_info: Optional[ExtraConditioningInfo],
                                 step_count: int):
        do_swap = extra_conditioning_info is not None and extra_conditioning_info.wants_cross_attention_control
        old_attn_processor = None
        if do_swap:
            old_attn_processor = self.override_cross_attention(extra_conditioning_info,
                                                               step_count=step_count)
        try:
            yield None
        finally:
            if old_attn_processor is not None:
                self.restore_default_cross_attention(old_attn_processor)
            # TODO resuscitate attention map saving
            #self.remove_attention_map_saving()

    def override_cross_attention(self, conditioning: ExtraConditioningInfo, step_count: int) -> Dict[str, AttnProcessor]:
        """
        setup cross attention .swap control. for diffusers this replaces the attention processor, so
        the previous attention processor is returned so that the caller can restore it later.
        """
        self.conditioning = conditioning
        self.cross_attention_control_context = Context(
            arguments=self.conditioning.cross_attention_control_args,
            step_count=step_count
        )
        return override_cross_attention(self.model,
                                        self.cross_attention_control_context,
                                        is_running_diffusers=self.is_running_diffusers)

    def restore_default_cross_attention(self, restore_attention_processor: Optional['AttnProcessor']=None):
        self.conditioning = None
        self.cross_attention_control_context = None
        restore_default_cross_attention(self.model,
                                        is_running_diffusers=self.is_running_diffusers,
                                        restore_attention_processor=restore_attention_processor)

    def setup_attention_map_saving(self, saver: AttentionMapSaver):
        def callback(slice, dim, offset, slice_size, key):
            if dim is not None:
                # sliced tokens attention map saving is not implemented
                return
            saver.add_attention_maps(slice, key)

        tokens_cross_attention_modules = get_cross_attention_modules(self.model, CrossAttentionType.TOKENS)
        for identifier, module in tokens_cross_attention_modules:
            key = ('down' if identifier.startswith('down') else
                   'up' if identifier.startswith('up') else
                   'mid')
            module.set_attention_slice_calculated_callback(
                lambda slice, dim, offset, slice_size, key=key: callback(slice, dim, offset, slice_size, key))

    def remove_attention_map_saving(self):
        tokens_cross_attention_modules = get_cross_attention_modules(self.model, CrossAttentionType.TOKENS)
        for _, module in tokens_cross_attention_modules:
            module.set_attention_slice_calculated_callback(None)

    def do_diffusion_step(self, x: torch.Tensor, sigma: torch.Tensor,
                                unconditioning: Union[torch.Tensor,dict],
                                conditioning: Union[torch.Tensor,dict],
                                unconditional_guidance_scale: float,
                                step_index: Optional[int]=None,
                                total_step_count: Optional[int]=None,
                          ):
        """
        :param x: current latents
        :param sigma: aka t, passed to the internal model to control how much denoising will occur
        :param unconditioning: embeddings for unconditioned output. for hybrid conditioning this is a dict of tensors [B x 77 x 768], otherwise a single tensor [B x 77 x 768]
        :param conditioning: embeddings for conditioned output. for hybrid conditioning this is a dict of tensors [B x 77 x 768], otherwise a single tensor [B x 77 x 768]
        :param unconditional_guidance_scale: aka CFG scale, controls how much effect the conditioning tensor has
        :param step_index: counts upwards from 0 to (step_count-1) (as passed to setup_cross_attention_control, if using). May be called multiple times for a single step, therefore do not assume that its value will monotically increase. If None, will be estimated by comparing sigma against self.model.sigmas .
        :return: the new latents after applying the model to x using unscaled unconditioning and CFG-scaled conditioning.
        """


        cross_attention_control_types_to_do = []
        context: Context = self.cross_attention_control_context
        if self.cross_attention_control_context is not None:
            percent_through = self.calculate_percent_through(sigma, step_index, total_step_count)
            cross_attention_control_types_to_do = context.get_active_cross_attention_control_types_for_step(percent_through)

        wants_cross_attention_control = (len(cross_attention_control_types_to_do) > 0)
        wants_hybrid_conditioning = isinstance(conditioning, dict)

        if wants_hybrid_conditioning:
            unconditioned_next_x, conditioned_next_x = self._apply_hybrid_conditioning(x, sigma, unconditioning,
                                                                                       conditioning)
        elif wants_cross_attention_control:
            unconditioned_next_x, conditioned_next_x = self._apply_cross_attention_controlled_conditioning(x, sigma,
                                                                                                           unconditioning,
                                                                                                           conditioning,
                                                                                                           cross_attention_control_types_to_do)
        elif self.sequential_guidance:
            unconditioned_next_x, conditioned_next_x = self._apply_standard_conditioning_sequentially(
                x, sigma, unconditioning, conditioning)

        else:
            unconditioned_next_x, conditioned_next_x = self._apply_standard_conditioning(
                x, sigma, unconditioning, conditioning)

        combined_next_x = self._combine(unconditioned_next_x, conditioned_next_x, unconditional_guidance_scale)

        return combined_next_x

    def do_latent_postprocessing(
        self,
        postprocessing_settings: PostprocessingSettings,
        latents: torch.Tensor,
        sigma,
        step_index,
        total_step_count
    ) -> torch.Tensor:
        if postprocessing_settings is not None:
            percent_through = self.calculate_percent_through(sigma, step_index, total_step_count)
            latents = self.apply_threshold(postprocessing_settings, latents, percent_through)
            latents = self.apply_symmetry(postprocessing_settings, latents, percent_through)
        return latents

    def calculate_percent_through(self, sigma, step_index, total_step_count):
        if step_index is not None and total_step_count is not None:
            # 🧨diffusers codepath
            percent_through = step_index / total_step_count  # will never reach 1.0 - this is deliberate
        else:
            # legacy compvis codepath
            # TODO remove when compvis codepath support is dropped
            if step_index is None and sigma is None:
                raise ValueError(
                    f"Either step_index or sigma is required when doing cross attention control, but both are None.")
            percent_through = self.estimate_percent_through(step_index, sigma)
        return percent_through

    # methods below are called from do_diffusion_step and should be considered private to this class.

    def _apply_standard_conditioning(self, x, sigma, unconditioning, conditioning):
        # fast batched path
        x_twice = torch.cat([x] * 2)
        sigma_twice = torch.cat([sigma] * 2)
        both_conditionings = torch.cat([unconditioning, conditioning])
        both_results = self.model_forward_callback(x_twice, sigma_twice, both_conditionings)
        unconditioned_next_x, conditioned_next_x = both_results.chunk(2)
        if conditioned_next_x.device.type == 'mps':
            # prevent a result filled with zeros. seems to be a torch bug.
            conditioned_next_x = conditioned_next_x.clone()
        return unconditioned_next_x, conditioned_next_x


    def _apply_standard_conditioning_sequentially(self, x: torch.Tensor, sigma, unconditioning: torch.Tensor, conditioning: torch.Tensor):
        # low-memory sequential path
        unconditioned_next_x = self.model_forward_callback(x, sigma, unconditioning)
        conditioned_next_x = self.model_forward_callback(x, sigma, conditioning)
        if conditioned_next_x.device.type == 'mps':
            # prevent a result filled with zeros. seems to be a torch bug.
            conditioned_next_x = conditioned_next_x.clone()
        return unconditioned_next_x, conditioned_next_x


    def _apply_hybrid_conditioning(self, x, sigma, unconditioning, conditioning):
        assert isinstance(conditioning, dict)
        assert isinstance(unconditioning, dict)
        x_twice = torch.cat([x] * 2)
        sigma_twice = torch.cat([sigma] * 2)
        both_conditionings = dict()
        for k in conditioning:
            if isinstance(conditioning[k], list):
                both_conditionings[k] = [
                    torch.cat([unconditioning[k][i], conditioning[k][i]])
                    for i in range(len(conditioning[k]))
                ]
            else:
                both_conditionings[k] = torch.cat([unconditioning[k], conditioning[k]])
        unconditioned_next_x, conditioned_next_x = self.model_forward_callback(x_twice, sigma_twice, both_conditionings).chunk(2)
        return unconditioned_next_x, conditioned_next_x


    def _apply_cross_attention_controlled_conditioning(self,
                                                     x: torch.Tensor,
                                                     sigma,
                                                     unconditioning,
                                                     conditioning,
                                                     cross_attention_control_types_to_do):
        if self.is_running_diffusers:
            return self._apply_cross_attention_controlled_conditioning__diffusers(x, sigma, unconditioning,
                                                                                  conditioning,
                                                                                  cross_attention_control_types_to_do)
        else:
            return self._apply_cross_attention_controlled_conditioning__compvis(x, sigma, unconditioning, conditioning,
                                                                                cross_attention_control_types_to_do)

    def _apply_cross_attention_controlled_conditioning__diffusers(self,
                                                                 x: torch.Tensor,
                                                                 sigma,
                                                                 unconditioning,
                                                                 conditioning,
                                                                 cross_attention_control_types_to_do):
        context: Context = self.cross_attention_control_context

        cross_attn_processor_context = SwapCrossAttnContext(modified_text_embeddings=context.arguments.edited_conditioning,
                                                            index_map=context.cross_attention_index_map,
                                                            mask=context.cross_attention_mask,
                                                            cross_attention_types_to_do=[])
        # no cross attention for unconditioning (negative prompt)
        unconditioned_next_x = self.model_forward_callback(x, sigma, unconditioning,
                                                           {"swap_cross_attn_context": cross_attn_processor_context})

        # do requested cross attention types for conditioning (positive prompt)
        cross_attn_processor_context.cross_attention_types_to_do = cross_attention_control_types_to_do
        conditioned_next_x = self.model_forward_callback(x, sigma, conditioning,
                                                         {"swap_cross_attn_context": cross_attn_processor_context})
        return unconditioned_next_x, conditioned_next_x


    def _apply_cross_attention_controlled_conditioning__compvis(self, x:torch.Tensor, sigma, unconditioning, conditioning, cross_attention_control_types_to_do):
        # print('pct', percent_through, ': doing cross attention control on', cross_attention_control_types_to_do)
        # slower non-batched path (20% slower on mac MPS)
        # We are only interested in using attention maps for conditioned_next_x, but batching them with generation of
        # unconditioned_next_x causes attention maps to *also* be saved for the unconditioned_next_x.
        # This messes app their application later, due to mismatched shape of dim 0 (seems to be 16 for batched vs. 8)
        # (For the batched invocation the `wrangler` function gets attention tensor with shape[0]=16,
        # representing batched uncond + cond, but then when it comes to applying the saved attention, the
        # wrangler gets an attention tensor which only has shape[0]=8, representing just self.edited_conditionings.)
        # todo: give CrossAttentionControl's `wrangler` function more info so it can work with a batched call as well.
        context:Context = self.cross_attention_control_context

        try:
            unconditioned_next_x = self.model_forward_callback(x, sigma, unconditioning)

            # process x using the original prompt, saving the attention maps
            #print("saving attention maps for", cross_attention_control_types_to_do)
            for ca_type in cross_attention_control_types_to_do:
                context.request_save_attention_maps(ca_type)
            _ = self.model_forward_callback(x, sigma, conditioning)
            context.clear_requests(cleanup=False)

            # process x again, using the saved attention maps to control where self.edited_conditioning will be applied
            #print("applying saved attention maps for", cross_attention_control_types_to_do)
            for ca_type in cross_attention_control_types_to_do:
                context.request_apply_saved_attention_maps(ca_type)
            edited_conditioning = self.conditioning.cross_attention_control_args.edited_conditioning
            conditioned_next_x = self.model_forward_callback(x, sigma, edited_conditioning)
            context.clear_requests(cleanup=True)

        except:
            context.clear_requests(cleanup=True)
            raise

        return unconditioned_next_x, conditioned_next_x

    def _combine(self, unconditioned_next_x, conditioned_next_x, guidance_scale):
        # to scale how much effect conditioning has, calculate the changes it does and then scale that
        scaled_delta = (conditioned_next_x - unconditioned_next_x) * guidance_scale
        combined_next_x = unconditioned_next_x + scaled_delta
        return combined_next_x

    def apply_threshold(
        self,
        postprocessing_settings: PostprocessingSettings,
        latents: torch.Tensor,
        percent_through: float
    ) -> torch.Tensor:

        if postprocessing_settings.threshold is None or postprocessing_settings.threshold == 0.0:
            return latents

        threshold = postprocessing_settings.threshold
        warmup = postprocessing_settings.warmup

        if percent_through < warmup:
            current_threshold = threshold + threshold * 5 * (1 - (percent_through / warmup))
        else:
            current_threshold = threshold

        if current_threshold <= 0:
            return latents

        maxval = latents.max().item()
        minval = latents.min().item()

        scale = 0.7  # default value from #395

        if self.debug_thresholding:
            std, mean = [i.item() for i in torch.std_mean(latents)]
            outside = torch.count_nonzero((latents < -current_threshold) | (latents > current_threshold))
            print(f"\nThreshold: %={percent_through} threshold={current_threshold:.3f} (of {threshold:.3f})\n"
                  f"  | min, mean, max = {minval:.3f}, {mean:.3f}, {maxval:.3f}\tstd={std}\n"
                  f"  | {outside / latents.numel() * 100:.2f}% values outside threshold")

        if maxval < current_threshold and minval > -current_threshold:
            return latents

        num_altered = 0

        # MPS torch.rand_like is fine because torch.rand_like is wrapped in generate.py!

        if maxval > current_threshold:
            latents = torch.clone(latents)
            maxval = np.clip(maxval * scale, 1, current_threshold)
            num_altered += torch.count_nonzero(latents > maxval)
            latents[latents > maxval] = torch.rand_like(latents[latents > maxval]) * maxval

        if minval < -current_threshold:
            latents = torch.clone(latents)
            minval = np.clip(minval * scale, -current_threshold, -1)
            num_altered += torch.count_nonzero(latents < minval)
            latents[latents < minval] = torch.rand_like(latents[latents < minval]) * minval

        if self.debug_thresholding:
            print(f"  | min,     , max = {minval:.3f},        , {maxval:.3f}\t(scaled by {scale})\n"
                  f"  | {num_altered / latents.numel() * 100:.2f}% values altered")

        return latents

    def apply_symmetry(
        self,
        postprocessing_settings: PostprocessingSettings,
        latents: torch.Tensor,
        percent_through: float
    ) -> torch.Tensor:

        # Reset our last percent through if this is our first step.
        if percent_through == 0.0:
            self.last_percent_through = 0.0

        if postprocessing_settings is None:
            return latents

        # Check for out of bounds
        h_symmetry_time_pct = postprocessing_settings.h_symmetry_time_pct
        if (h_symmetry_time_pct is not None and (h_symmetry_time_pct <= 0.0 or h_symmetry_time_pct > 1.0)):
            h_symmetry_time_pct = None

        v_symmetry_time_pct = postprocessing_settings.v_symmetry_time_pct
        if (v_symmetry_time_pct is not None and (v_symmetry_time_pct <= 0.0 or v_symmetry_time_pct > 1.0)):
            v_symmetry_time_pct = None

        dev = latents.device.type

        latents.to(device='cpu')

        if (
            h_symmetry_time_pct != None and
            self.last_percent_through < h_symmetry_time_pct and
            percent_through >= h_symmetry_time_pct
        ):
            # Horizontal symmetry occurs on the 3rd dimension of the latent
            width = latents.shape[3]
            x_flipped = torch.flip(latents, dims=[3])
            latents = torch.cat([latents[:, :, :, 0:int(width/2)], x_flipped[:, :, :, int(width/2):int(width)]], dim=3)

        if (
            v_symmetry_time_pct != None and
            self.last_percent_through < v_symmetry_time_pct and
            percent_through >= v_symmetry_time_pct
        ):
            # Vertical symmetry occurs on the 2nd dimension of the latent
            height = latents.shape[2]
            y_flipped = torch.flip(latents, dims=[2])
            latents = torch.cat([latents[:, :, 0:int(height / 2)], y_flipped[:, :, int(height / 2):int(height)]], dim=2)

        self.last_percent_through = percent_through
        return latents.to(device=dev)

    def estimate_percent_through(self, step_index, sigma):
        if step_index is not None and self.cross_attention_control_context is not None:
            # percent_through will never reach 1.0 (but this is intended)
            return float(step_index) / float(self.cross_attention_control_context.step_count)
        # find the best possible index of the current sigma in the sigma sequence
        smaller_sigmas = torch.nonzero(self.model.sigmas <= sigma)
        sigma_index = smaller_sigmas[-1].item() if smaller_sigmas.shape[0] > 0 else 0
        # flip because sigmas[0] is for the fully denoised image
        # percent_through must be <1
        return 1.0 - float(sigma_index + 1) / float(self.model.sigmas.shape[0])
        # print('estimated percent_through', percent_through, 'from sigma', sigma.item())


    # todo: make this work
    @classmethod
    def apply_conjunction(cls, x, t, forward_func, uc, c_or_weighted_c_list, global_guidance_scale):
        x_in = torch.cat([x] * 2)
        t_in = torch.cat([t] * 2) # aka sigmas

        deltas = None
        uncond_latents = None
        weighted_cond_list = c_or_weighted_c_list if type(c_or_weighted_c_list) is list else [(c_or_weighted_c_list, 1)]

        # below is fugly omg
        num_actual_conditionings = len(c_or_weighted_c_list)
        conditionings = [uc] + [c for c,weight in weighted_cond_list]
        weights = [1] + [weight for c,weight in weighted_cond_list]
        chunk_count = ceil(len(conditionings)/2)
        deltas = None
        for chunk_index in range(chunk_count):
            offset = chunk_index*2
            chunk_size = min(2, len(conditionings)-offset)

            if chunk_size == 1:
                c_in = conditionings[offset]
                latents_a = forward_func(x_in[:-1], t_in[:-1], c_in)
                latents_b = None
            else:
                c_in = torch.cat(conditionings[offset:offset+2])
                latents_a, latents_b = forward_func(x_in, t_in, c_in).chunk(2)

            # first chunk is guaranteed to be 2 entries: uncond_latents + first conditioining
            if chunk_index == 0:
                uncond_latents = latents_a
                deltas = latents_b - uncond_latents
            else:
                deltas = torch.cat((deltas, latents_a - uncond_latents))
                if latents_b is not None:
                    deltas = torch.cat((deltas, latents_b - uncond_latents))

        # merge the weighted deltas together into a single merged delta
        per_delta_weights = torch.tensor(weights[1:], dtype=deltas.dtype, device=deltas.device)
        normalize = False
        if normalize:
            per_delta_weights /= torch.sum(per_delta_weights)
        reshaped_weights = per_delta_weights.reshape(per_delta_weights.shape + (1, 1, 1))
        deltas_merged = torch.sum(deltas * reshaped_weights, dim=0, keepdim=True)

        # old_return_value = super().forward(x, sigma, uncond, cond, cond_scale)
        # assert(0 == len(torch.nonzero(old_return_value - (uncond_latents + deltas_merged * cond_scale))))

        return uncond_latents + deltas_merged * global_guidance_scale<|MERGE_RESOLUTION|>--- conflicted
+++ resolved
@@ -38,11 +38,7 @@
     * Hybrid conditioning (used for inpainting)
     '''
     debug_thresholding = False
-<<<<<<< HEAD
     sequential_guidance = False
-=======
-    last_percent_through = 0.0
->>>>>>> ca8d9fb8
 
     @dataclass
     class ExtraConditioningInfo:
@@ -67,11 +63,7 @@
         self.is_running_diffusers = is_running_diffusers
         self.model_forward_callback = model_forward_callback
         self.cross_attention_control_context = None
-<<<<<<< HEAD
         self.sequential_guidance = Globals.sequential_guidance
-=======
-        self.last_percent_through = 0.0
->>>>>>> ca8d9fb8
 
     @contextmanager
     def custom_attention_context(self,
