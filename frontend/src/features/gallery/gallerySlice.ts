import { createSlice } from '@reduxjs/toolkit';
import type { PayloadAction } from '@reduxjs/toolkit';
import { clamp } from 'lodash';
<<<<<<< HEAD

// TODO: Revise pending metadata RFC: https://github.com/lstein/stable-diffusion/issues/266
export interface SDMetadata {
  prompt?: string;
  steps?: number;
  cfgScale?: number;
  threshold?: number;
  perlin?: number;
  height?: number;
  width?: number;
  sampler?: string;
  seed?: number;
  img2imgStrength?: number;
  gfpganStrength?: number;
  upscalingLevel?: UpscalingLevel;
  upscalingStrength?: number;
  initialImagePath?: string;
  maskPath?: string;
  seamless?: boolean;
  shouldFitToWidthHeight?: boolean;
}

export interface SDImage {
  // TODO: I have installed @types/uuid but cannot figure out how to use them here.
  uuid: string;
  url: string;
  metadata: SDMetadata;
}
=======
import * as InvokeAI from '../../app/invokeai';
>>>>>>> e8e6be0e

export interface GalleryState {
  currentImage?: InvokeAI.Image;
  currentImageUuid: string;
  images: Array<InvokeAI.Image>;
  intermediateImage?: InvokeAI.Image;
}

const initialState: GalleryState = {
  currentImageUuid: '',
  images: [],
};

export const gallerySlice = createSlice({
  name: 'gallery',
  initialState,
  reducers: {
    setCurrentImage: (state, action: PayloadAction<InvokeAI.Image>) => {
      state.currentImage = action.payload;
      state.currentImageUuid = action.payload.uuid;
    },
    removeImage: (state, action: PayloadAction<string>) => {
      const uuid = action.payload;

      const newImages = state.images.filter((image) => image.uuid !== uuid);

      if (uuid === state.currentImageUuid) {
        /**
         * We are deleting the currently selected image.
         *
         * We want the new currentl selected image to be under the cursor in the
         * gallery, so we need to do some fanagling. The currently selected image
         * is set by its UUID, not its index in the image list.
         *
         * Get the currently selected image's index.
         */
        const imageToDeleteIndex = state.images.findIndex(
          (image) => image.uuid === uuid
        );

        /**
         * New current image needs to be in the same spot, but because the gallery
         * is sorted in reverse order, the new current image's index will actuall be
         * one less than the deleted image's index.
         *
         * Clamp the new index to ensure it is valid..
         */
        const newCurrentImageIndex = clamp(
          imageToDeleteIndex - 1,
          0,
          newImages.length - 1
        );

        state.currentImage = newImages.length
          ? newImages[newCurrentImageIndex]
          : undefined;

        state.currentImageUuid = newImages.length
          ? newImages[newCurrentImageIndex].uuid
          : '';
      }

      state.images = newImages;
    },
    addImage: (state, action: PayloadAction<InvokeAI.Image>) => {
      state.images.push(action.payload);
      state.currentImageUuid = action.payload.uuid;
      state.intermediateImage = undefined;
      state.currentImage = action.payload;
    },
    setIntermediateImage: (state, action: PayloadAction<InvokeAI.Image>) => {
      state.intermediateImage = action.payload;
    },
    clearIntermediateImage: (state) => {
      state.intermediateImage = undefined;
    },
    setGalleryImages: (state, action: PayloadAction<Array<InvokeAI.Image>>) => {
      const newImages = action.payload;
      if (newImages.length) {
        const newCurrentImage = newImages[newImages.length - 1];
        state.images = newImages;
        state.currentImage = newCurrentImage;
        state.currentImageUuid = newCurrentImage.uuid;
      }
    },
  },
});

export const {
  addImage,
  clearIntermediateImage,
  removeImage,
  setCurrentImage,
  setGalleryImages,
  setIntermediateImage,
} = gallerySlice.actions;

export default gallerySlice.reducer;<|MERGE_RESOLUTION|>--- conflicted
+++ resolved
@@ -1,38 +1,7 @@
 import { createSlice } from '@reduxjs/toolkit';
 import type { PayloadAction } from '@reduxjs/toolkit';
 import { clamp } from 'lodash';
-<<<<<<< HEAD
-
-// TODO: Revise pending metadata RFC: https://github.com/lstein/stable-diffusion/issues/266
-export interface SDMetadata {
-  prompt?: string;
-  steps?: number;
-  cfgScale?: number;
-  threshold?: number;
-  perlin?: number;
-  height?: number;
-  width?: number;
-  sampler?: string;
-  seed?: number;
-  img2imgStrength?: number;
-  gfpganStrength?: number;
-  upscalingLevel?: UpscalingLevel;
-  upscalingStrength?: number;
-  initialImagePath?: string;
-  maskPath?: string;
-  seamless?: boolean;
-  shouldFitToWidthHeight?: boolean;
-}
-
-export interface SDImage {
-  // TODO: I have installed @types/uuid but cannot figure out how to use them here.
-  uuid: string;
-  url: string;
-  metadata: SDMetadata;
-}
-=======
 import * as InvokeAI from '../../app/invokeai';
->>>>>>> e8e6be0e
 
 export interface GalleryState {
   currentImage?: InvokeAI.Image;
