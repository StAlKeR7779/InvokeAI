"""
Initialization file for the invokeai.backend.stable_diffusion package
"""

<<<<<<< HEAD
from .diffusers_pipeline import PipelineIntermediateState, StableDiffusionGeneratorPipeline  # noqa: F401
from .diffusion import InvokeAIDiffuserComponent  # noqa: F401
=======
from invokeai.backend.stable_diffusion.diffusers_pipeline import (  # noqa: F401
    PipelineIntermediateState,
    StableDiffusionGeneratorPipeline,
)
from invokeai.backend.stable_diffusion.diffusion import InvokeAIDiffuserComponent  # noqa: F401
from invokeai.backend.stable_diffusion.seamless import set_seamless  # noqa: F401
>>>>>>> bdf4fcda

__all__ = [
    "PipelineIntermediateState",
    "StableDiffusionGeneratorPipeline",
    "InvokeAIDiffuserComponent",
]<|MERGE_RESOLUTION|>--- conflicted
+++ resolved
@@ -2,17 +2,11 @@
 Initialization file for the invokeai.backend.stable_diffusion package
 """
 
-<<<<<<< HEAD
-from .diffusers_pipeline import PipelineIntermediateState, StableDiffusionGeneratorPipeline  # noqa: F401
-from .diffusion import InvokeAIDiffuserComponent  # noqa: F401
-=======
 from invokeai.backend.stable_diffusion.diffusers_pipeline import (  # noqa: F401
     PipelineIntermediateState,
     StableDiffusionGeneratorPipeline,
 )
 from invokeai.backend.stable_diffusion.diffusion import InvokeAIDiffuserComponent  # noqa: F401
-from invokeai.backend.stable_diffusion.seamless import set_seamless  # noqa: F401
->>>>>>> bdf4fcda
 
 __all__ = [
     "PipelineIntermediateState",
