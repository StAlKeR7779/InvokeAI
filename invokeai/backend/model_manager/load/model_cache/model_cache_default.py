--- conflicted
+++ resolved
@@ -20,11 +20,8 @@
 
 import gc
 import math
-<<<<<<< HEAD
 import sys
 import threading
-=======
->>>>>>> 6b244247
 import time
 from contextlib import contextmanager, suppress
 from logging import Logger
@@ -231,26 +228,15 @@
         submodel_type: Optional[SubModelType] = None,
     ) -> None:
         """Store model under key and optional submodel_type."""
-<<<<<<< HEAD
         with self._ram_lock:
             key = self._make_cache_key(key, submodel_type)
             if key in self._cached_models:
                 return
             self.make_room(size)
-            cache_record = CacheRecord(key, model=model, size=size)
-            self._cached_models[key] = cache_record
-            self._cache_stack.append(key)
-=======
-        key = self._make_cache_key(key, submodel_type)
-        if key in self._cached_models:
-            return
-        self.make_room(size)
-
         state_dict = model.state_dict() if isinstance(model, torch.nn.Module) else None
         cache_record = CacheRecord(key=key, model=model, device=self.storage_device, state_dict=state_dict, size=size)
         self._cached_models[key] = cache_record
         self._cache_stack.append(key)
->>>>>>> 6b244247
 
     def get(
         self,
