"""
Base class and implementation of a class that moves models in and out of VRAM.
"""

import copy
from typing import Optional

import torch

from invokeai.backend.model_manager import AnyModel

from .model_cache_base import CacheRecord, ModelCacheBase, ModelLockerBase

MAX_GPU_WAIT = 600  # wait up to 10 minutes for a GPU to become free


class ModelLocker(ModelLockerBase):
    """Internal class that mediates movement in and out of GPU."""

    def __init__(self, cache: ModelCacheBase[AnyModel], cache_entry: CacheRecord[AnyModel]):
        """
        Initialize the model locker.

        :param cache: The ModelCache object
        :param cache_entry: The entry in the model cache
        """
        self._cache = cache
        self._cache_entry = cache_entry
        self._execution_device: Optional[torch.device] = None

    @property
    def model(self) -> AnyModel:
        """Return the model without moving it around."""
        return self._cache_entry.model

    # ---------------------------- NOTE -----------------
    # Ryan suggests keeping a copy of the model's state dict in CPU and copying it
    # into the GPU with code like this:
    #
    # def state_dict_to(state_dict: dict[str, torch.Tensor], device: torch.device) -> dict[str, torch.Tensor]:
    #    new_state_dict: dict[str, torch.Tensor] = {}
    #    for k, v in state_dict.items():
    #       new_state_dict[k] = v.to(device=device, copy=True, non_blocking=True)
    #    return new_state_dict
    #
    # I believe we'd then use load_state_dict() to inject the state dict into the model.
    # See: https://pytorch.org/tutorials/beginner/saving_loading_models.html
    # ---------------------------- NOTE -----------------

    def lock(self) -> AnyModel:
        """Move the model into the execution device (GPU) and lock it."""
        if not hasattr(self.model, "to"):
            return self.model

        # NOTE that the model has to have the to() method in order for this code to move it into GPU!
        self._cache_entry.lock()
        try:
            # We wait for a gpu to be free - may raise a ValueError
            self._execution_device = self._cache.get_execution_device()
            self._cache.logger.debug(f"Locking {self._cache_entry.key} in {self._execution_device}")
            model_in_gpu = copy.deepcopy(self._cache_entry.model)
            if hasattr(model_in_gpu, "to"):
                model_in_gpu.to(self._execution_device)
            self._cache_entry.loaded = True
            self._cache.print_cuda_stats()
        except torch.cuda.OutOfMemoryError:
            self._cache.logger.warning("Insufficient GPU memory to load model. Aborting")
            self._cache_entry.unlock()
            raise
        except Exception:
            self._cache_entry.unlock()
            raise
<<<<<<< HEAD
        return model_in_gpu
=======

        return self.model
>>>>>>> e93f4d63

    def unlock(self) -> None:
        """Call upon exit from context."""
        if not hasattr(self.model, "to"):
            return
        self._cache_entry.unlock()
        self._cache.print_cuda_stats()<|MERGE_RESOLUTION|>--- conflicted
+++ resolved
@@ -70,12 +70,7 @@
         except Exception:
             self._cache_entry.unlock()
             raise
-<<<<<<< HEAD
         return model_in_gpu
-=======
-
-        return self.model
->>>>>>> e93f4d63
 
     def unlock(self) -> None:
         """Call upon exit from context."""
