#!/usr/bin/env python
# Copyright (c) 2022 Lincoln D. Stein (https://github.com/lstein)
# Before running stable-diffusion on an internet-isolated machine,
# run this script from one with internet connectivity. The
# two machines must share a common .cache directory.
#
# Coauthor: Kevin Turner http://github.com/keturn
#
import argparse
import io
import os
import shutil
import sys
import textwrap
import traceback
import warnings
from argparse import Namespace
from enum import Enum
from pathlib import Path
from shutil import get_terminal_size
from typing import Any, get_args, get_type_hints
from urllib import request

import npyscreen
import psutil
import torch
import transformers
import yaml
from diffusers import AutoencoderKL
from diffusers.pipelines.stable_diffusion.safety_checker import StableDiffusionSafetyChecker
from huggingface_hub import HfFolder
from huggingface_hub import login as hf_hub_login
from omegaconf import OmegaConf
from pydantic.error_wrappers import ValidationError
from tqdm import tqdm
from transformers import AutoFeatureExtractor, BertTokenizerFast, CLIPTextConfig, CLIPTextModel, CLIPTokenizer

import invokeai.configs as configs
from invokeai.app.services.config import InvokeAIAppConfig
from invokeai.backend.install.legacy_arg_parsing import legacy_parser
from invokeai.backend.model_manager import BaseModelType, ModelType
from invokeai.backend.util import choose_precision, choose_torch_device
from invokeai.backend.util.logging import InvokeAILogger
from invokeai.frontend.install.model_install import addModelsForm

# TO DO - Move all the frontend code into invokeai.frontend.install
from invokeai.frontend.install.widgets import (
    MIN_COLS,
    MIN_LINES,
    CenteredButtonPress,
    CyclingForm,
    FileBox,
    MultiSelectColumns,
    SingleSelectColumnsSimple,
    WindowTooSmallException,
    set_min_terminal_size,
)

from .install_helper import InstallHelper, InstallSelections

warnings.filterwarnings("ignore")
transformers.logging.set_verbosity_error()


def get_literal_fields(field) -> list[Any]:
    return get_args(get_type_hints(InvokeAIAppConfig).get(field))


# --------------------------globals-----------------------

config = InvokeAIAppConfig.get_config()

Model_dir = "models"
Default_config_file = config.model_conf_path
SD_Configs = config.legacy_conf_path

PRECISION_CHOICES = get_literal_fields("precision")
DEVICE_CHOICES = get_literal_fields("device")
ATTENTION_CHOICES = get_literal_fields("attention_type")
ATTENTION_SLICE_CHOICES = get_literal_fields("attention_slice_size")
GENERATION_OPT_CHOICES = ["sequential_guidance", "force_tiled_decode", "lazy_offload"]
GB = 1073741824  # GB in bytes
HAS_CUDA = torch.cuda.is_available()
_, MAX_VRAM = torch.cuda.mem_get_info() if HAS_CUDA else (0, 0)

MAX_VRAM /= GB
MAX_RAM = psutil.virtual_memory().total / GB

INIT_FILE_PREAMBLE = """# InvokeAI initialization file
# This is the InvokeAI initialization file, which contains command-line default values.
# Feel free to edit. If anything goes wrong, you can re-initialize this file by deleting
# or renaming it and then running invokeai-configure again.
"""

logger = InvokeAILogger.get_logger()


class DummyWidgetValue(Enum):
    """Dummy widget values."""

    zero = 0
    true = True
    false = False


# --------------------------------------------
def postscript(errors: None):
    if not any(errors):
        message = f"""
** INVOKEAI INSTALLATION SUCCESSFUL **
If you installed manually from source or with 'pip install': activate the virtual environment
then run one of the following commands to start InvokeAI.

Web UI:
   invokeai-web

Command-line client:
   invokeai

If you installed using an installation script, run:
  {config.root_path}/invoke.{"bat" if sys.platform == "win32" else "sh"}

Add the '--help' argument to see all of the command-line switches available for use.
"""

    else:
        message = (
            "\n** There were errors during installation. It is possible some of the models were not fully downloaded.\n"
        )
        for err in errors:
            message += f"\t - {err}\n"
        message += "Please check the logs above and correct any issues."

    print(message)


# ---------------------------------------------
def yes_or_no(prompt: str, default_yes=True):
    default = "y" if default_yes else "n"
    response = input(f"{prompt} [{default}] ") or default
    if default_yes:
        return response[0] not in ("n", "N")
    else:
        return response[0] in ("y", "Y")


# ---------------------------------------------
def HfLogin(access_token) -> str:
    """
    Helper for logging in to Huggingface
    The stdout capture is needed to hide the irrelevant "git credential helper" warning
    """

    capture = io.StringIO()
    sys.stdout = capture
    try:
        hf_hub_login(token=access_token, add_to_git_credential=False)
        sys.stdout = sys.__stdout__
    except Exception as exc:
        sys.stdout = sys.__stdout__
        print(exc)
        raise exc


# -------------------------------------
class ProgressBar:
    def __init__(self, model_name="file"):
        self.pbar = None
        self.name = model_name

    def __call__(self, block_num, block_size, total_size):
        if not self.pbar:
            self.pbar = tqdm(
                desc=self.name,
                initial=0,
                unit="iB",
                unit_scale=True,
                unit_divisor=1000,
                total=total_size,
            )
        self.pbar.update(block_size)


# ---------------------------------------------
def hf_download_from_pretrained(model_class: object, model_name: str, destination: Path, **kwargs):
    logger.addFilter(lambda x: "fp16 is not a valid" not in x.getMessage())

    model = model_class.from_pretrained(
        model_name,
        resume_download=True,
        **kwargs,
    )
    model.save_pretrained(destination, safe_serialization=True)
    return destination


# ---------------------------------------------
def download_with_progress_bar(model_url: str, model_dest: str, label: str = "the"):
    try:
        logger.info(f"Installing {label} model file {model_url}...")
        if not os.path.exists(model_dest):
            os.makedirs(os.path.dirname(model_dest), exist_ok=True)
            request.urlretrieve(model_url, model_dest, ProgressBar(os.path.basename(model_dest)))
            logger.info("...downloaded successfully")
        else:
            logger.info("...exists")
    except Exception:
        logger.info("...download failed")
        logger.info(f"Error downloading {label} model")
        print(traceback.format_exc(), file=sys.stderr)


def download_conversion_models():
    target_dir = config.models_path / "core/convert"
    kwargs = dict()  # for future use
    try:
        logger.info("Downloading core tokenizers and text encoders")

        # bert
        with warnings.catch_warnings():
            warnings.filterwarnings("ignore", category=DeprecationWarning)
            bert = BertTokenizerFast.from_pretrained("bert-base-uncased", **kwargs)
            bert.save_pretrained(target_dir / "bert-base-uncased", safe_serialization=True)

        # sd-1
        repo_id = "openai/clip-vit-large-patch14"
        hf_download_from_pretrained(CLIPTokenizer, repo_id, target_dir / "clip-vit-large-patch14")
        hf_download_from_pretrained(CLIPTextModel, repo_id, target_dir / "clip-vit-large-patch14")

        # sd-2
        repo_id = "stabilityai/stable-diffusion-2"
        pipeline = CLIPTokenizer.from_pretrained(repo_id, subfolder="tokenizer", **kwargs)
        pipeline.save_pretrained(target_dir / "stable-diffusion-2-clip" / "tokenizer", safe_serialization=True)

        pipeline = CLIPTextModel.from_pretrained(repo_id, subfolder="text_encoder", **kwargs)
        pipeline.save_pretrained(target_dir / "stable-diffusion-2-clip" / "text_encoder", safe_serialization=True)

        # sd-xl - tokenizer_2
        repo_id = "laion/CLIP-ViT-bigG-14-laion2B-39B-b160k"
        _, model_name = repo_id.split("/")
        pipeline = CLIPTokenizer.from_pretrained(repo_id, **kwargs)
        pipeline.save_pretrained(target_dir / model_name, safe_serialization=True)

        pipeline = CLIPTextConfig.from_pretrained(repo_id, **kwargs)
        pipeline.save_pretrained(target_dir / model_name, safe_serialization=True)

        # VAE
        logger.info("Downloading stable diffusion VAE")
        vae = AutoencoderKL.from_pretrained("stabilityai/sd-vae-ft-mse", **kwargs)
        vae.save_pretrained(target_dir / "sd-vae-ft-mse", safe_serialization=True)

        # safety checking
        logger.info("Downloading safety checker")
        repo_id = "CompVis/stable-diffusion-safety-checker"
        pipeline = AutoFeatureExtractor.from_pretrained(repo_id, **kwargs)
        pipeline.save_pretrained(target_dir / "stable-diffusion-safety-checker", safe_serialization=True)

        pipeline = StableDiffusionSafetyChecker.from_pretrained(repo_id, **kwargs)
        pipeline.save_pretrained(target_dir / "stable-diffusion-safety-checker", safe_serialization=True)
    except KeyboardInterrupt:
        raise
    except Exception as e:
        logger.error(str(e))


# ---------------------------------------------
def download_realesrgan():
    logger.info("Installing ESRGAN Upscaling models...")
    URLs = [
        dict(
            url="https://github.com/xinntao/Real-ESRGAN/releases/download/v0.1.0/RealESRGAN_x4plus.pth",
            dest="core/upscaling/realesrgan/RealESRGAN_x4plus.pth",
            description="RealESRGAN_x4plus.pth",
        ),
        dict(
            url="https://github.com/xinntao/Real-ESRGAN/releases/download/v0.2.2.4/RealESRGAN_x4plus_anime_6B.pth",
            dest="core/upscaling/realesrgan/RealESRGAN_x4plus_anime_6B.pth",
            description="RealESRGAN_x4plus_anime_6B.pth",
        ),
        dict(
            url="https://github.com/xinntao/Real-ESRGAN/releases/download/v0.1.1/ESRGAN_SRx4_DF2KOST_official-ff704c30.pth",
            dest="core/upscaling/realesrgan/ESRGAN_SRx4_DF2KOST_official-ff704c30.pth",
            description="ESRGAN_SRx4_DF2KOST_official.pth",
        ),
        dict(
            url="https://github.com/xinntao/Real-ESRGAN/releases/download/v0.2.1/RealESRGAN_x2plus.pth",
            dest="core/upscaling/realesrgan/RealESRGAN_x2plus.pth",
            description="RealESRGAN_x2plus.pth",
        ),
    ]
    for model in URLs:
        download_with_progress_bar(model["url"], config.models_path / model["dest"], model["description"])


# ---------------------------------------------
def download_lama():
    logger.info("Installing lama infill model")
    download_with_progress_bar(
        "https://github.com/Sanster/models/releases/download/add_big_lama/big-lama.pt",
        config.models_path / "core/misc/lama/lama.pt",
        "lama infill model",
    )


# ---------------------------------------------
def download_support_models():
    download_realesrgan()
    download_lama()
    download_conversion_models()


# -------------------------------------
def get_root(root: str = None) -> str:
    if root:
        return root
    elif os.environ.get("INVOKEAI_ROOT"):
        return os.environ.get("INVOKEAI_ROOT")
    else:
        return str(config.root_path)


# -------------------------------------
class editOptsForm(CyclingForm, npyscreen.FormMultiPage):
    # for responsive resizing - disabled
    # FIX_MINIMUM_SIZE_WHEN_CREATED = False

    def create(self):
        program_opts = self.parentApp.program_opts
        old_opts = self.parentApp.invokeai_opts
        first_time = not (config.root_path / "invokeai.yaml").exists()
        access_token = HfFolder.get_token()
        window_width, window_height = get_terminal_size()
        label = """Configure startup settings. You can come back and change these later.
Use ctrl-N and ctrl-P to move to the <N>ext and <P>revious fields.
Use cursor arrows to make a checkbox selection, and space to toggle.
"""
        self.nextrely -= 1
        for i in textwrap.wrap(label, width=window_width - 6):
            self.add_widget_intelligent(
                npyscreen.FixedText,
                value=i,
                editable=False,
                color="CONTROL",
            )

        self.nextrely += 1
        label = """HuggingFace access token (OPTIONAL) for automatic model downloads. See https://huggingface.co/settings/tokens."""
        for line in textwrap.wrap(label, width=window_width - 6):
            self.add_widget_intelligent(
                npyscreen.FixedText,
                value=line,
                editable=False,
                color="CONTROL",
            )

        self.hf_token = self.add_widget_intelligent(
            npyscreen.TitlePassword,
            name="Access Token (ctrl-shift-V pastes):",
            value=access_token,
            begin_entry_at=42,
            use_two_lines=False,
            scroll_exit=True,
        )

        # old settings for defaults
        precision = old_opts.precision or ("float32" if program_opts.full_precision else "auto")
        device = old_opts.device
        attention_type = old_opts.attention_type
        attention_slice_size = old_opts.attention_slice_size
        self.nextrely += 1
        self.add_widget_intelligent(
            npyscreen.TitleFixedText,
            name="Image Generation Options:",
            editable=False,
            color="CONTROL",
            scroll_exit=True,
        )
        self.nextrely -= 2
        self.generation_options = self.add_widget_intelligent(
            MultiSelectColumns,
            columns=3,
            values=GENERATION_OPT_CHOICES,
            value=[GENERATION_OPT_CHOICES.index(x) for x in GENERATION_OPT_CHOICES if getattr(old_opts, x)],
            relx=30,
            max_height=2,
            max_width=80,
            scroll_exit=True,
        )

        self.add_widget_intelligent(
            npyscreen.TitleFixedText,
            name="Floating Point Precision:",
            begin_entry_at=0,
            editable=False,
            color="CONTROL",
            scroll_exit=True,
        )
        self.nextrely -= 2
        self.precision = self.add_widget_intelligent(
            SingleSelectColumnsSimple,
            columns=len(PRECISION_CHOICES),
            name="Precision",
            values=PRECISION_CHOICES,
            value=PRECISION_CHOICES.index(precision),
            begin_entry_at=3,
            max_height=2,
            relx=30,
            max_width=56,
            scroll_exit=True,
        )
        self.add_widget_intelligent(
            npyscreen.TitleFixedText,
            name="Generation Device:",
            begin_entry_at=0,
            editable=False,
            color="CONTROL",
            scroll_exit=True,
        )
        self.nextrely -= 2
        self.device = self.add_widget_intelligent(
            SingleSelectColumnsSimple,
            columns=len(DEVICE_CHOICES),
            values=DEVICE_CHOICES,
            value=[DEVICE_CHOICES.index(device)],
            begin_entry_at=3,
            relx=30,
            max_height=2,
            max_width=60,
            scroll_exit=True,
        )
        self.add_widget_intelligent(
            npyscreen.TitleFixedText,
            name="Attention Type:",
            begin_entry_at=0,
            editable=False,
            color="CONTROL",
            scroll_exit=True,
        )
        self.nextrely -= 2
        self.attention_type = self.add_widget_intelligent(
            SingleSelectColumnsSimple,
            columns=len(ATTENTION_CHOICES),
            values=ATTENTION_CHOICES,
            value=[ATTENTION_CHOICES.index(attention_type)],
            begin_entry_at=3,
            max_height=2,
            relx=30,
            max_width=80,
            scroll_exit=True,
        )
        self.attention_type.on_changed = self.show_hide_slice_sizes
        self.attention_slice_label = self.add_widget_intelligent(
            npyscreen.TitleFixedText,
            name="Attention Slice Size:",
            relx=5,
            editable=False,
            hidden=attention_type != "sliced",
            color="CONTROL",
            scroll_exit=True,
        )
        self.nextrely -= 2
        self.attention_slice_size = self.add_widget_intelligent(
            SingleSelectColumnsSimple,
            columns=len(ATTENTION_SLICE_CHOICES),
            values=ATTENTION_SLICE_CHOICES,
            value=[ATTENTION_SLICE_CHOICES.index(attention_slice_size)],
            relx=30,
            hidden=attention_type != "sliced",
            max_height=2,
            max_width=110,
            scroll_exit=True,
        )
        self.add_widget_intelligent(
            npyscreen.TitleFixedText,
<<<<<<< HEAD
            name="Model disk conversion cache size (GB). This is used to cache safetensors files that need to be converted to diffusers..",
            begin_entry_at=0,
            editable=False,
            color="CONTROL",
            scroll_exit=True,
        )
        self.nextrely -= 1
        self.disk = self.add_widget_intelligent(
            npyscreen.Slider,
            value=clip(old_opts.disk, range=(0, 100), step=0.5),
            out_of=100,
            lowest=0.0,
            step=0.5,
            relx=8,
            scroll_exit=True,
        )
        self.nextrely += 1
        self.add_widget_intelligent(
            npyscreen.TitleFixedText,
            name="Model RAM cache size (GB). Make this at least large enough to hold a single full model.",
=======
            name="Model RAM cache size (GB). Make this at least large enough to hold a single full model (2GB for SD-1, 6GB for SDXL).",
>>>>>>> 676ccd8e
            begin_entry_at=0,
            editable=False,
            color="CONTROL",
            scroll_exit=True,
        )
        self.nextrely -= 1
        self.ram = self.add_widget_intelligent(
            npyscreen.Slider,
            value=clip(old_opts.ram_cache_size, range=(3.0, MAX_RAM), step=0.5),
            out_of=round(MAX_RAM),
            lowest=0.0,
            step=0.5,
            relx=8,
            scroll_exit=True,
        )
        if HAS_CUDA:
            self.nextrely += 1
            self.add_widget_intelligent(
                npyscreen.TitleFixedText,
                name="Model VRAM cache size (GB). Reserving a small amount of VRAM will modestly speed up the start of image generation.",
                begin_entry_at=0,
                editable=False,
                color="CONTROL",
                scroll_exit=True,
            )
            self.nextrely -= 1
            self.vram = self.add_widget_intelligent(
                npyscreen.Slider,
                value=clip(old_opts.vram_cache_size, range=(0, MAX_VRAM), step=0.25),
                out_of=round(MAX_VRAM * 2) / 2,
                lowest=0.0,
                relx=8,
                step=0.25,
                scroll_exit=True,
            )
        else:
            self.vram = DummyWidgetValue.zero
        self.nextrely += 1
        self.outdir = self.add_widget_intelligent(
            FileBox,
            name="Output directory for images (<tab> autocompletes, ctrl-N advances):",
            value=str(default_output_dir()),
            select_dir=True,
            must_exist=False,
            use_two_lines=False,
            labelColor="GOOD",
            begin_entry_at=40,
            max_height=3,
            scroll_exit=True,
        )
        self.autoimport_dirs = {}
        self.autoimport_dirs["autoimport_dir"] = self.add_widget_intelligent(
            FileBox,
            name="Folder to recursively scan for new checkpoints, ControlNets, LoRAs and TI models",
            value=str(config.root_path / config.autoimport_dir),
            select_dir=True,
            must_exist=False,
            use_two_lines=False,
            labelColor="GOOD",
            begin_entry_at=32,
            max_height=3,
            scroll_exit=True,
        )
        self.nextrely += 1
        label = """BY DOWNLOADING THE STABLE DIFFUSION WEIGHT FILES, YOU AGREE TO HAVE READ
AND ACCEPTED THE CREATIVEML RESPONSIBLE AI LICENSES LOCATED AT
https://huggingface.co/spaces/CompVis/stable-diffusion-license and
https://huggingface.co/stabilityai/stable-diffusion-xl-base-1.0/blob/main/LICENSE.md
"""
        for i in textwrap.wrap(label, width=window_width - 6):
            self.add_widget_intelligent(
                npyscreen.FixedText,
                value=i,
                editable=False,
                color="CONTROL",
            )
        self.license_acceptance = self.add_widget_intelligent(
            npyscreen.Checkbox,
            name="I accept the CreativeML Responsible AI Licenses",
            value=not first_time,
            relx=2,
            scroll_exit=True,
        )
        self.nextrely += 1
        label = "DONE" if program_opts.skip_sd_weights or program_opts.default_only else "NEXT"
        self.ok_button = self.add_widget_intelligent(
            CenteredButtonPress,
            name=label,
            relx=(window_width - len(label)) // 2,
            when_pressed_function=self.on_ok,
        )

    def show_hide_slice_sizes(self, value):
        show = ATTENTION_CHOICES[value[0]] == "sliced"
        self.attention_slice_label.hidden = not show
        self.attention_slice_size.hidden = not show

    def on_ok(self):
        options = self.marshall_arguments()
        if self.validate_field_values(options):
            self.parentApp.new_opts = options
            if hasattr(self.parentApp, "model_select"):
                self.parentApp.setNextForm("MODELS")
            else:
                self.parentApp.setNextForm(None)
            self.editing = False
        else:
            self.editing = True

    def validate_field_values(self, opt: Namespace) -> bool:
        bad_fields = []
        if not opt.license_acceptance:
            bad_fields.append("Please accept the license terms before proceeding to model downloads")
        if not Path(opt.outdir).parent.exists():
            bad_fields.append(
                f"The output directory does not seem to be valid. Please check that {str(Path(opt.outdir).parent)} is an existing directory."
            )
        if len(bad_fields) > 0:
            message = "The following problems were detected and must be corrected:\n"
            for problem in bad_fields:
                message += f"* {problem}\n"
            npyscreen.notify_confirm(message)
            return False
        else:
            return True

    def marshall_arguments(self):
        new_opts = Namespace()

        for attr in [
            "ram",
            "vram",
            "disk",
            "outdir",
        ]:
            if hasattr(self, attr):
                setattr(new_opts, attr, getattr(self, attr).value)

        for attr in self.autoimport_dirs:
            directory = Path(self.autoimport_dirs[attr].value)
            if directory.is_relative_to(config.root_path):
                directory = directory.relative_to(config.root_path)
            setattr(new_opts, attr, directory)

        new_opts.hf_token = self.hf_token.value
        new_opts.license_acceptance = self.license_acceptance.value
        new_opts.precision = PRECISION_CHOICES[self.precision.value[0]]
        new_opts.device = DEVICE_CHOICES[self.device.value[0]]
        new_opts.attention_type = ATTENTION_CHOICES[self.attention_type.value[0]]
        new_opts.attention_slice_size = ATTENTION_SLICE_CHOICES[self.attention_slice_size.value[0]]
        generation_options = [GENERATION_OPT_CHOICES[x] for x in self.generation_options.value]
        for v in GENERATION_OPT_CHOICES:
            setattr(new_opts, v, v in generation_options)

        return new_opts


class EditOptApplication(npyscreen.NPSAppManaged):
    def __init__(self, program_opts: Namespace, invokeai_opts: Namespace, install_helper: InstallHelper):
        super().__init__()
        self.program_opts = program_opts
        self.invokeai_opts = invokeai_opts
        self.user_cancelled = False
        self.autoload_pending = True
        self.install_helper = install_helper
        self.install_selections = default_user_selections(program_opts, install_helper)

    def onStart(self):
        npyscreen.setTheme(npyscreen.Themes.DefaultTheme)
        self.options = self.addForm(
            "MAIN",
            editOptsForm,
            name="InvokeAI Startup Options",
            cycle_widgets=False,
        )
        if not (self.program_opts.skip_sd_weights or self.program_opts.default_only):
            self.model_select = self.addForm(
                "MODELS",
                addModelsForm,
                name="Install Stable Diffusion Models",
                multipage=True,
                cycle_widgets=False,
            )

    def new_opts(self):
        return self.options.marshall_arguments()


<<<<<<< HEAD
=======
def edit_opts(program_opts: Namespace, invokeai_opts: Namespace) -> argparse.Namespace:
    editApp = EditOptApplication(program_opts, invokeai_opts)
    editApp.run()
    return editApp.new_opts()


def default_ramcache() -> float:
    """Run a heuristic for the default RAM cache based on installed RAM."""

    # Note that on my 64 GB machine, psutil.virtual_memory().total gives 62 GB,
    # So we adjust everthing down a bit.
    return (
        15.0 if MAX_RAM >= 60 else 7.5 if MAX_RAM >= 30 else 4 if MAX_RAM >= 14 else 2.1
    )  # 2.1 is just large enough for sd 1.5 ;-)


>>>>>>> 676ccd8e
def default_startup_options(init_file: Path) -> Namespace:
    opts = InvokeAIAppConfig.get_config()
    opts.ram = default_ramcache()
    return opts


def default_user_selections(program_opts: Namespace, install_helper: InstallHelper) -> InstallSelections:
    default_models = (
        [install_helper.default_model()] if program_opts.default_only else install_helper.recommended_models()
    )
    return InstallSelections(
        install_models=default_models if program_opts.yes_to_all else list(),
    )


# -------------------------------------
def clip(value: float, range: tuple[float, float], step: float) -> float:
    minimum, maximum = range
    if value < minimum:
        value = minimum
    if value > maximum:
        value = maximum
    return round(value / step) * step


# -------------------------------------
def initialize_rootdir(root: Path, yes_to_all: bool = False):
    logger.info("Initializing InvokeAI runtime directory")
    for name in ("models", "databases", "text-inversion-output", "text-inversion-training-data", "configs"):
        os.makedirs(os.path.join(root, name), exist_ok=True)
    for model_type in ModelType:
        Path(root, "autoimport", model_type.value).mkdir(parents=True, exist_ok=True)

    configs_src = Path(configs.__path__[0])
    configs_dest = root / "configs"
    if not os.path.samefile(configs_src, configs_dest):
        shutil.copytree(configs_src, configs_dest, dirs_exist_ok=True)

    dest = root / "models"
    for model_base in BaseModelType:
        for model_type in ModelType:
            path = dest / model_base.value / model_type.value
            path.mkdir(parents=True, exist_ok=True)
    path = dest / "core"
    path.mkdir(parents=True, exist_ok=True)


def maybe_create_models_yaml(root: Path):
    models_yaml = root / "configs" / "models.yaml"
    if models_yaml.exists():
        if OmegaConf.load(models_yaml).get("__metadata__"):  # up to date
            return
        else:
            logger.info("Creating new models.yaml, original saved as models.yaml.orig")
            models_yaml.rename(models_yaml.parent / "models.yaml.orig")

    with open(models_yaml, "w") as yaml_file:
        yaml_file.write(yaml.dump({"__metadata__": {"version": "3.0.0"}}))


# -------------------------------------
def run_console_ui(program_opts: Namespace, initfile: Path, install_helper: InstallHelper) -> (Namespace, Namespace):
    invokeai_opts = default_startup_options(initfile)
    invokeai_opts.root = program_opts.root

    if not set_min_terminal_size(MIN_COLS, MIN_LINES):
        raise WindowTooSmallException(
            "Could not increase terminal size. Try running again with a larger window or smaller font size."
        )

    editApp = EditOptApplication(program_opts, invokeai_opts, install_helper)
    editApp.run()
    if editApp.user_cancelled:
        return (None, None)
    else:
        return (editApp.new_opts, editApp.install_selections)


# -------------------------------------
def write_opts(opts: Namespace, init_file: Path):
    """
    Update the invokeai.yaml file with values from current settings.
    """
    # this will load current settings
    new_config = InvokeAIAppConfig.get_config()
    new_config.root = config.root

    for key, value in opts.__dict__.items():
        if hasattr(new_config, key):
            setattr(new_config, key, value)

    with open(init_file, "w", encoding="utf-8") as file:
        file.write(new_config.to_yaml())

    if hasattr(opts, "hf_token") and opts.hf_token:
        HfLogin(opts.hf_token)


# -------------------------------------
def default_output_dir() -> Path:
    return config.root_path / "outputs"


# -------------------------------------
def write_default_options(program_opts: Namespace, initfile: Path):
    opt = default_startup_options(initfile)
    write_opts(opt, initfile)


# -------------------------------------
# Here we bring in
# the legacy Args object in order to parse
# the old init file and write out the new
# yaml format.
def migrate_init_file(legacy_format: Path):
    old = legacy_parser.parse_args([f"@{str(legacy_format)}"])
    new = InvokeAIAppConfig.get_config()

    fields = [x for x, y in InvokeAIAppConfig.__fields__.items() if y.field_info.extra.get("category") != "DEPRECATED"]
    for attr in fields:
        if hasattr(old, attr):
            try:
                setattr(new, attr, getattr(old, attr))
            except ValidationError as e:
                print(f"* Ignoring incompatible value for field {attr}:\n  {str(e)}")

    # a few places where the field names have changed and we have to
    # manually add in the new names/values
    new.xformers_enabled = old.xformers
    new.conf_path = old.conf
    new.root = legacy_format.parent.resolve()

    invokeai_yaml = legacy_format.parent / "invokeai.yaml"
    with open(invokeai_yaml, "w", encoding="utf-8") as outfile:
        outfile.write(new.to_yaml())

    legacy_format.replace(legacy_format.parent / "invokeai.init.orig")


# -------------------------------------
def migrate_models(root: Path):
    from invokeai.backend.install.migrate_to_3 import do_migrate

    do_migrate(root, root)


def migrate_if_needed(opt: Namespace, root: Path) -> bool:
    # We check for to see if the runtime directory is correctly initialized.
    old_init_file = root / "invokeai.init"
    new_init_file = root / "invokeai.yaml"
    old_hub = root / "models/hub"
    migration_needed = (old_init_file.exists() and not new_init_file.exists()) and old_hub.exists()

    if migration_needed:
        if opt.yes_to_all or yes_or_no(
            f"{str(config.root_path)} appears to be a 2.3 format root directory. Convert to version 3.0?"
        ):
            logger.info("** Migrating invokeai.init to invokeai.yaml")
            migrate_init_file(old_init_file)
            config.parse_args(argv=[], conf=OmegaConf.load(new_init_file))

            if old_hub.exists():
                migrate_models(config.root_path)
        else:
            print("Cannot continue without conversion. Aborting.")

    return migration_needed


# -------------------------------------
def main():
    parser = argparse.ArgumentParser(description="InvokeAI model downloader")
    parser.add_argument(
        "--skip-sd-weights",
        dest="skip_sd_weights",
        action=argparse.BooleanOptionalAction,
        default=False,
        help="skip downloading the large Stable Diffusion weight files",
    )
    parser.add_argument(
        "--skip-support-models",
        dest="skip_support_models",
        action=argparse.BooleanOptionalAction,
        default=False,
        help="skip downloading the support models",
    )
    parser.add_argument(
        "--full-precision",
        dest="full_precision",
        action=argparse.BooleanOptionalAction,
        type=bool,
        default=False,
        help="use 32-bit weights instead of faster 16-bit weights",
    )
    parser.add_argument(
        "--yes",
        "-y",
        dest="yes_to_all",
        action="store_true",
        help='answer "yes" to all prompts',
    )
    parser.add_argument(
        "--default_only",
        action="store_true",
        help="when --yes specified, only install the default model",
    )
    parser.add_argument(
        "--config_file",
        "-c",
        dest="config_file",
        type=str,
        default=None,
        help="path to configuration file to create",
    )
    parser.add_argument(
        "--root_dir",
        dest="root",
        type=str,
        default=None,
        help="path to root of install directory",
    )
    opt = parser.parse_args()

    invoke_args = []
    if opt.root:
        invoke_args.extend(["--root", opt.root])
    if opt.full_precision:
        invoke_args.extend(["--precision", "float32"])
    config.parse_args(invoke_args)
    config.precision = "float32" if opt.full_precision else choose_precision(torch.device(choose_torch_device()))
    logger = InvokeAILogger().get_logger(config=config)

    errors = set()

    try:
        # if we do a root migration/upgrade, then we are keeping previous
        # configuration and we are done.
        if migrate_if_needed(opt, config.root_path):
            sys.exit(0)

        # run this unconditionally in case new directories need to be added
        initialize_rootdir(config.root_path, opt.yes_to_all)

        # this will initialize the models.yaml file if not present
        install_helper = InstallHelper(config)

        models_to_download = default_user_selections(opt, install_helper)
        new_init_file = config.root_path / "invokeai.yaml"

        if opt.yes_to_all:
            write_default_options(opt, new_init_file)
            init_options = Namespace(precision="float32" if opt.full_precision else "float16")

        else:
            init_options, models_to_download = run_console_ui(opt, new_init_file, install_helper)
            if init_options:
                write_opts(init_options, new_init_file)
            else:
                logger.info('\n** CANCELLED AT USER\'S REQUEST. USE THE "invoke.sh" LAUNCHER TO RUN LATER **\n')
                sys.exit(0)

        if opt.skip_support_models:
            logger.info("Skipping support models at user's request")
        else:
            logger.info("Installing support models")
            download_support_models()

        if opt.skip_sd_weights:
            logger.warning("Skipping diffusion weights download per user request")

        elif models_to_download:
            install_helper.add_or_delete(models_to_download)

        postscript(errors=errors)

        if not opt.yes_to_all:
            input("Press any key to continue...")
    except WindowTooSmallException as e:
        logger.error(str(e))
    except KeyboardInterrupt:
        print("\nGoodbye! Come back soon.")


# -------------------------------------
if __name__ == "__main__":
    main()<|MERGE_RESOLUTION|>--- conflicted
+++ resolved
@@ -472,7 +472,6 @@
         )
         self.add_widget_intelligent(
             npyscreen.TitleFixedText,
-<<<<<<< HEAD
             name="Model disk conversion cache size (GB). This is used to cache safetensors files that need to be converted to diffusers..",
             begin_entry_at=0,
             editable=False,
@@ -492,10 +491,7 @@
         self.nextrely += 1
         self.add_widget_intelligent(
             npyscreen.TitleFixedText,
-            name="Model RAM cache size (GB). Make this at least large enough to hold a single full model.",
-=======
             name="Model RAM cache size (GB). Make this at least large enough to hold a single full model (2GB for SD-1, 6GB for SDXL).",
->>>>>>> 676ccd8e
             begin_entry_at=0,
             editable=False,
             color="CONTROL",
@@ -684,14 +680,6 @@
         return self.options.marshall_arguments()
 
 
-<<<<<<< HEAD
-=======
-def edit_opts(program_opts: Namespace, invokeai_opts: Namespace) -> argparse.Namespace:
-    editApp = EditOptApplication(program_opts, invokeai_opts)
-    editApp.run()
-    return editApp.new_opts()
-
-
 def default_ramcache() -> float:
     """Run a heuristic for the default RAM cache based on installed RAM."""
 
@@ -702,7 +690,6 @@
     )  # 2.1 is just large enough for sd 1.5 ;-)
 
 
->>>>>>> 676ccd8e
 def default_startup_options(init_file: Path) -> Namespace:
     opts = InvokeAIAppConfig.get_config()
     opts.ram = default_ramcache()
