--- conflicted
+++ resolved
@@ -5,11 +5,7 @@
     <meta name="viewport" content="width=device-width, initial-scale=1.0" />
     <title>InvokeAI - A Stable Diffusion Toolkit</title>
     <link rel="shortcut icon" type="icon" href="./assets/favicon-0d253ced.ico" />
-<<<<<<< HEAD
-    <script type="module" crossorigin src="./assets/index-974a1f84.js"></script>
-=======
-    <script type="module" crossorigin src="./assets/index-8263de8d.js"></script>
->>>>>>> 16aeb8d6
+    <script type="module" crossorigin src="./assets/index-0c99c2d2.js"></script>
     <link rel="stylesheet" href="./assets/index-2ab0eb58.css">
   </head>
 
