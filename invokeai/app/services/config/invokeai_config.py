# Copyright (c) 2023 Lincoln Stein (https://github.com/lstein) and the InvokeAI Development Team

"""Invokeai configuration system.

Arguments and fields are taken from the pydantic definition of the
model.  Defaults can be set by creating a yaml configuration file that
has a top-level key of "InvokeAI" and subheadings for each of the
categories returned by `invokeai --help`. The file looks like this:

[file: invokeai.yaml]

InvokeAI:
  Web Server:
    host: 127.0.0.1
    port: 9090
    allow_origins: []
    allow_credentials: true
    allow_methods:
    - '*'
    allow_headers:
    - '*'
  Features:
    esrgan: true
    internet_available: true
    log_tokenization: false
    patchmatch: true
    ignore_missing_core_models: false
  Paths:
    autoimport_dir: autoimport
    lora_dir: null
    embedding_dir: null
    controlnet_dir: null
    conf_path: configs/models.yaml
    models_dir: models
    legacy_conf_dir: configs/stable-diffusion
    db_dir: databases
    outdir: /home/lstein/invokeai-main/outputs
    use_memory_db: false
  Logging:
    log_handlers:
    - console
    log_format: plain
    log_level: info
  Model Cache:
    ram: 13.5
    vram: 0.25
    lazy_offload: true
  Device:
    device: auto
    precision: auto
  Generation:
    sequential_guidance: false
    attention_type: xformers
    attention_slice_size: auto
    force_tiled_decode: false

The default name of the configuration file is `invokeai.yaml`, located
in INVOKEAI_ROOT. You can replace supersede this by providing any
OmegaConf dictionary object initialization time:

 omegaconf = OmegaConf.load('/tmp/init.yaml')
 conf = InvokeAIAppConfig()
 conf.parse_args(conf=omegaconf)

InvokeAIAppConfig.parse_args() will parse the contents of `sys.argv`
at initialization time. You may pass a list of strings in the optional
`argv` argument to use instead of the system argv:

 conf.parse_args(argv=['--log_tokenization'])

It is also possible to set a value at initialization time. However, if
you call parse_args() it may be overwritten.

 conf = InvokeAIAppConfig(log_tokenization=True)
 conf.parse_args(argv=['--no-log_tokenization'])
 conf.log_tokenization
 # False

To avoid this, use `get_config()` to retrieve the application-wide
configuration object. This will retain any properties set at object
creation time:

 conf = InvokeAIAppConfig.get_config(log_tokenization=True)
 conf.parse_args(argv=['--no-log_tokenization'])
 conf.log_tokenization
 # True

Any setting can be overwritten by setting an environment variable of
form: "INVOKEAI_<setting>", as in:

  export INVOKEAI_port=8080

Order of precedence (from highest):
   1) initialization options
   2) command line options
   3) environment variable options
   4) config file options
   5) pydantic defaults

Typical usage at the top level file:

 from invokeai.app.services.config import InvokeAIAppConfig

 # get global configuration and print its cache size
 conf = InvokeAIAppConfig.get_config()
 conf.parse_args()
 print(conf.ram_cache_size)

Typical usage in a backend module:

 from invokeai.app.services.config import InvokeAIAppConfig

 # get global configuration and print its cache size value
 conf = InvokeAIAppConfig.get_config()
 print(conf.ram_cache_size)

Computed properties:

The InvokeAIAppConfig object has a series of properties that
resolve paths relative to the runtime root directory. They each return
a Path object:

 root_path          - path to InvokeAI root
 output_path        - path to default outputs directory
 model_conf_path    - path to models.yaml
 conf               - alias for the above
 embedding_path     - path to the embeddings directory
 lora_path          - path to the LoRA directory

In most cases, you will want to create a single InvokeAIAppConfig
object for the entire application. The InvokeAIAppConfig.get_config() function
does this:

  config = InvokeAIAppConfig.get_config()
  config.parse_args()   # read values from the command line/config file
  print(config.root)

# Subclassing

If you wish to create a similar class, please subclass the
`InvokeAISettings` class and define a Literal field named "type",
which is set to the desired top-level name.  For example, to create a
"InvokeBatch" configuration, define like this:

  class InvokeBatch(InvokeAISettings):
     type: Literal["InvokeBatch"] = "InvokeBatch"
     node_count : int = Field(default=1, description="Number of nodes to run on", category='Resources')
     cpu_count  : int = Field(default=8, description="Number of GPUs to run on per node", category='Resources')

This will now read and write from the "InvokeBatch" section of the
config file, look for environment variables named INVOKEBATCH_*, and
accept the command-line arguments `--node_count` and `--cpu_count`. The
two configs are kept in separate sections of the config file:

  # invokeai.yaml

  InvokeBatch:
     Resources:
        node_count: 1
        cpu_count: 8

  InvokeAI:
     Paths:
        root: /home/lstein/invokeai-main
        conf_path: configs/models.yaml
        legacy_conf_dir: configs/stable-diffusion
        outdir: outputs
     ...

"""
from __future__ import annotations

import os
from pathlib import Path
from typing import ClassVar, Dict, List, Literal, Optional, Union, get_type_hints

from omegaconf import DictConfig, OmegaConf
from pydantic import Field, parse_obj_as

from .base import InvokeAISettings

INIT_FILE = Path("invokeai.yaml")
DB_FILE = Path("invokeai.db")
LEGACY_INIT_FILE = Path("invokeai.init")
DEFAULT_MAX_DISK_CACHE = 20  # gigs, enough for three sdxl models, or 6 sd-1 models
DEFAULT_RAM_CACHE = 6.0
DEFAULT_VRAM_CACHE = 0.25


class InvokeAIAppConfig(InvokeAISettings):
    """
    Generate images using Stable Diffusion. Use "invokeai" to launch
    the command-line client (recommended for experts only), or
    "invokeai-web" to launch the web server. Global options
    can be changed by editing the file "INVOKEAI_ROOT/invokeai.yaml" or by
    setting environment variables INVOKEAI_<setting>.
    """

    singleton_config: ClassVar[Optional[InvokeAIAppConfig]] = None
    singleton_init: ClassVar[Optional[Dict]] = None

    # fmt: off
    type: Literal["InvokeAI"] = "InvokeAI"

    # WEB
    host                : str = Field(default="127.0.0.1", description="IP address to bind to", category='Web Server')
    port                : int = Field(default=9090, description="Port to bind to", category='Web Server')
    allow_origins       : List[str] = Field(default=[], description="Allowed CORS origins", category='Web Server')
    allow_credentials   : bool = Field(default=True, description="Allow CORS credentials", category='Web Server')
    allow_methods       : List[str] = Field(default=["*"], description="Methods allowed for CORS", category='Web Server')
    allow_headers       : List[str] = Field(default=["*"], description="Headers allowed for CORS", category='Web Server')

    # FEATURES
    esrgan              : bool = Field(default=True, description="Enable/disable upscaling code", category='Features')
    internet_available  : bool = Field(default=True, description="If true, attempt to download models on the fly; otherwise only use local models", category='Features')
    log_tokenization    : bool = Field(default=False, description="Enable logging of parsed prompt tokens.", category='Features')
    patchmatch          : bool = Field(default=True, description="Enable/disable patchmatch inpaint code", category='Features')
    ignore_missing_core_models : bool = Field(default=False, description='Ignore missing models in models/core/convert', category='Features')

    # PATHS
    root                : Path = Field(default=None, description='InvokeAI runtime root directory', category='Paths')
    autoimport_dir      : Path = Field(default='autoimport', description='Path to a directory of models files to be imported on startup.', category='Paths')
    lora_dir            : Path = Field(default=None, description='Path to a directory of LoRA/LyCORIS models to be imported on startup.', category='Paths')
    embedding_dir       : Path = Field(default=None, description='Path to a directory of Textual Inversion embeddings to be imported on startup.', category='Paths')
    controlnet_dir      : Path = Field(default=None, description='Path to a directory of ControlNet embeddings to be imported on startup.', category='Paths')
    conf_path           : Path = Field(default='configs/models.yaml', description='Path to models definition file', category='Paths')
    models_dir          : Path = Field(default='models', description='Path to the models directory', category='Paths')
    legacy_conf_dir     : Path = Field(default='configs/stable-diffusion', description='Path to directory of legacy checkpoint config files', category='Paths')
    db_dir              : Path = Field(default='databases', description='Path to InvokeAI databases directory', category='Paths')
    outdir              : Path = Field(default='outputs', description='Default folder for output images', category='Paths')
    use_memory_db       : bool = Field(default=False, description='Use in-memory database for storing image metadata', category='Paths')
    from_file           : Path = Field(default=None, description='Take command input from the indicated file (command-line client only)', category='Paths')

    # LOGGING
    log_handlers        : List[str] = Field(default=["console"], description='Log handler. Valid options are "console", "file=<path>", "syslog=path|address:host:port", "http=<url>"', category="Logging")
    # note - would be better to read the log_format values from logging.py, but this creates circular dependencies issues
    log_format          : Literal['plain', 'color', 'syslog', 'legacy'] = Field(default="color", description='Log format. Use "plain" for text-only, "color" for colorized output, "legacy" for 2.3-style logging and "syslog" for syslog-style', category="Logging")
    log_level           : Literal["debug", "info", "warning", "error", "critical"] = Field(default="info", description="Emit logging messages at this level or  higher", category="Logging")
    log_sql             : bool = Field(default=False, description="Log SQL queries", category="Logging")

    dev_reload          : bool = Field(default=False, description="Automatically reload when Python sources are changed.", category="Development")

    version             : bool = Field(default=False, description="Show InvokeAI version and exit", category="Other")

    # CACHE
    ram                 : Union[float, Literal["auto"]] = Field(default=DEFAULT_RAM_CACHE, gt=0, description="Maximum memory amount used by model cache for rapid switching (floating point number or 'auto')", category="Model Cache", )
    vram                : Union[float, Literal["auto"]] = Field(default=DEFAULT_VRAM_CACHE, ge=0, description="Amount of VRAM reserved for model storage (floating point number or 'auto')", category="Model Cache", )
    disk                : float = Field(default=DEFAULT_MAX_DISK_CACHE, ge=0, description="Maximum size (in GB) for the disk-based diffusers model conversion cache", category="Model Cache", )
    lazy_offload        : bool = Field(default=True, description="Keep models in VRAM until their space is needed", category="Model Cache", )

    # DEVICE
    device              : Literal["auto", "cpu", "cuda", "cuda:1", "mps"] = Field(default="auto", description="Generation device", category="Device", )
    precision           : Literal["auto", "float16", "float32", "autocast"] = Field(default="auto", description="Floating point precision", category="Device", )

    # GENERATION
    sequential_guidance : bool = Field(default=False, description="Whether to calculate guidance in serial instead of in parallel, lowering memory requirements", category="Generation", )
    attention_type      : Literal["auto", "normal", "xformers", "sliced", "torch-sdp"] = Field(default="auto", description="Attention type", category="Generation", )
    attention_slice_size: Literal["auto", "balanced", "max", 1, 2, 3, 4, 5, 6, 7, 8] = Field(default="auto", description='Slice size, valid when attention_type=="sliced"', category="Generation", )
    force_tiled_decode  : bool = Field(default=False, description="Whether to enable tiled VAE decode (reduces memory consumption with some performance penalty)", category="Generation",)
    force_tiled_decode: bool = Field(default=False, description="Whether to enable tiled VAE decode (reduces memory consumption with some performance penalty)", category="Generation",)

    # QUEUE
    max_queue_size      : int = Field(default=10000, gt=0, description="Maximum number of items in the session queue", category="Queue", )

    # NODES
    allow_nodes         : Optional[List[str]] = Field(default=None, description="List of nodes to allow. Omit to allow all.", category="Nodes")
    deny_nodes          : Optional[List[str]] = Field(default=None, description="List of nodes to deny. Omit to deny none.", category="Nodes")
    node_cache_size     : int = Field(default=512, description="How many cached nodes to keep in memory", category="Nodes", )

    # DEPRECATED FIELDS - STILL HERE IN ORDER TO OBTAN VALUES FROM PRE-3.1 CONFIG FILES
    always_use_cpu      : bool = Field(default=False, description="If true, use the CPU for rendering even if a GPU is available.", category='Memory/Performance')
    free_gpu_mem        : Optional[bool] = Field(default=None, description="If true, purge model from GPU after each generation.", category='Memory/Performance')
    max_cache_size      : Optional[float] = Field(default=None, gt=0, description="Maximum memory amount used by model cache for rapid switching", category='Memory/Performance')
    max_vram_cache_size : Optional[float] = Field(default=None, ge=0, description="Amount of VRAM reserved for model storage", category='Memory/Performance')
    xformers_enabled    : bool = Field(default=True, description="Enable/disable memory-efficient attention", category='Memory/Performance')
    tiled_decode        : bool = Field(default=False, description="Whether to enable tiled VAE decode (reduces memory consumption with some performance penalty)", category='Memory/Performance')

    # See InvokeAIAppConfig subclass below for CACHE and DEVICE categories
    # fmt: on

    class Config:
        validate_assignment = True
        env_prefix = "INVOKEAI"

    def parse_args(self, argv: Optional[list[str]] = None, conf: Optional[DictConfig] = None, clobber=False):
        """
        Update settings with contents of init file, environment, and
        command-line settings.
        :param conf: alternate Omegaconf dictionary object
        :param argv: aternate sys.argv list
        :param clobber: ovewrite any initialization parameters passed during initialization
        """
        # Set the runtime root directory. We parse command-line switches here
        # in order to pick up the --root_dir option.
        super().parse_args(argv)
        loaded_conf = None
        if conf is None:
            try:
                loaded_conf = OmegaConf.load(self.root_dir / INIT_FILE)
            except Exception:
                pass
        if isinstance(loaded_conf, DictConfig):
            InvokeAISettings.initconf = loaded_conf
        else:
            InvokeAISettings.initconf = conf

        # parse args again in order to pick up settings in configuration file
        super().parse_args(argv)

        if self.singleton_init and not clobber:
            hints = get_type_hints(self.__class__)
            for k in self.singleton_init:
                setattr(self, k, parse_obj_as(hints[k], self.singleton_init[k]))

    @classmethod
    def get_config(cls, **kwargs) -> InvokeAIAppConfig:
        """
        This returns a singleton InvokeAIAppConfig configuration object.
        """
        if (
            cls.singleton_config is None
            or type(cls.singleton_config) is not cls
            or (kwargs and cls.singleton_init != kwargs)
        ):
            cls.singleton_config = cls(**kwargs)
            cls.singleton_init = kwargs
        return cls.singleton_config

    @property
    def root_path(self) -> Path:
        """
        Path to the runtime root directory
        """
        if self.root:
            root = Path(self.root).expanduser().absolute()
        else:
            root = self.find_root().expanduser().absolute()
        self.root = root  # insulate ourselves from relative paths that may change
        return root

    @property
    def root_dir(self) -> Path:
        """
        Alias for above.
        """
        return self.root_path

    def _resolve(self, partial_path: Path) -> Path:
        return (self.root_path / partial_path).resolve()

    @property
    def init_file_path(self) -> Path:
        """
        Path to invokeai.yaml
        """
        return self._resolve(INIT_FILE)

    @property
    def output_path(self) -> Path:
        """
        Path to defaults outputs directory.
        """
        return self._resolve(self.outdir)

    @property
    def db_path(self) -> Path:
        """
        Path to the invokeai.db file.
        """
        return self._resolve(self.db_dir) / DB_FILE

    @property
    def model_conf_path(self) -> Path:
        """
        Path to models configuration file.
        """
        return self._resolve(self.conf_path)

    @property
    def legacy_conf_path(self) -> Path:
        """
        Path to directory of legacy configuration files (e.g. v1-inference.yaml)
        """
        return self._resolve(self.legacy_conf_dir)

    @property
    def models_path(self) -> Path:
        """
        Path to the models directory
        """
        return self._resolve(self.models_dir)

    # the following methods support legacy calls leftover from the Globals era
    @property
    def full_precision(self) -> bool:
        """Return true if precision set to float32"""
        return self.precision == "float32"

    @property
    def try_patchmatch(self) -> bool:
        """Return true if patchmatch true"""
        return self.patchmatch

    @property
    def nsfw_checker(self) -> bool:
        """NSFW node is always active and disabled from Web UIe"""
        return True

    @property
    def invisible_watermark(self) -> bool:
        """invisible watermark node is always active and disabled from Web UIe"""
        return True

    @property
    def ram_cache_size(self) -> Union[Literal["auto"], float]:
        return self.max_cache_size or self.ram

    @property
<<<<<<< HEAD
    def conversion_cache_size(self) -> float:
        return self.disk

    @property
    def vram_cache_size(self) -> float:
=======
    def vram_cache_size(self) -> Union[Literal["auto"], float]:
>>>>>>> d16583ad
        return self.max_vram_cache_size or self.vram

    @property
    def use_cpu(self) -> bool:
        return self.always_use_cpu or self.device == "cpu"

    @property
    def disable_xformers(self) -> bool:
        """
        Return true if enable_xformers is false (reversed logic)
        and attention type is not set to xformers.
        """
        disabled_in_config = not self.xformers_enabled
        return disabled_in_config and self.attention_type != "xformers"

    @staticmethod
    def find_root() -> Path:
        """
        Choose the runtime root directory when not specified on command line or
        init file.
        """
        return _find_root()


def get_invokeai_config(**kwargs) -> InvokeAIAppConfig:
    """
    Legacy function which returns InvokeAIAppConfig.get_config()
    """
    return InvokeAIAppConfig.get_config(**kwargs)


def _find_root() -> Path:
    venv = Path(os.environ.get("VIRTUAL_ENV") or ".")
    if os.environ.get("INVOKEAI_ROOT"):
        root = Path(os.environ["INVOKEAI_ROOT"])
    elif any([(venv.parent / x).exists() for x in [INIT_FILE, LEGACY_INIT_FILE]]):
        root = (venv.parent).resolve()
    else:
        root = Path("~/invokeai").expanduser().resolve()
    return root<|MERGE_RESOLUTION|>--- conflicted
+++ resolved
@@ -416,15 +416,11 @@
         return self.max_cache_size or self.ram
 
     @property
-<<<<<<< HEAD
     def conversion_cache_size(self) -> float:
         return self.disk
 
     @property
-    def vram_cache_size(self) -> float:
-=======
     def vram_cache_size(self) -> Union[Literal["auto"], float]:
->>>>>>> d16583ad
         return self.max_vram_cache_size or self.vram
 
     @property
