--- conflicted
+++ resolved
@@ -1,10 +1,6 @@
 from dataclasses import dataclass
 from pathlib import Path
-<<<<<<< HEAD
 from typing import TYPE_CHECKING, Callable, Dict, Optional, Union
-=======
-from typing import TYPE_CHECKING, Callable, Optional, Union
->>>>>>> ddff9b45
 
 import torch
 from PIL.Image import Image
@@ -362,20 +358,11 @@
 
         if isinstance(identifier, str):
             model = self._services.model_manager.store.get_model(identifier)
-<<<<<<< HEAD
-            result: LoadedModel = self._services.model_manager.load.load_model(model, submodel_type, self._data)
-        else:
-            _submodel_type = submodel_type or identifier.submodel_type
-            model = self._services.model_manager.store.get_model(identifier.key)
-            result = self._services.model_manager.load.load_model(model, _submodel_type, self._data)
-        return result
-=======
             return self._services.model_manager.load.load_model(model, submodel_type)
         else:
             _submodel_type = submodel_type or identifier.submodel_type
             model = self._services.model_manager.store.get_model(identifier.key)
             return self._services.model_manager.load.load_model(model, _submodel_type)
->>>>>>> ddff9b45
 
     def load_by_attrs(
         self, name: str, base: BaseModelType, type: ModelType, submodel_type: Optional[SubModelType] = None
@@ -399,12 +386,7 @@
         if len(configs) > 1:
             raise ValueError(f"More than one model found with name {name}, base {base}, and type {type}")
 
-<<<<<<< HEAD
-        result: LoadedModel = self._services.model_manager.load.load_model(configs[0], submodel_type, self._data)
-        return result
-=======
         return self._services.model_manager.load.load_model(configs[0], submodel_type)
->>>>>>> ddff9b45
 
     def get_config(self, identifier: Union[str, "ModelIdentifierField"]) -> AnyModelConfig:
         """Get a model's config.
