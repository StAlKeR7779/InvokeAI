# Copyright (c) 2022 Kyle Schouviller (https://github.com/kyle0654)

from logging import Logger
import os
from invokeai.app.services.image_record_storage import SqliteImageRecordStorage
from invokeai.app.services.images import ImageService
from invokeai.app.services.metadata import CoreMetadataService
from invokeai.app.services.urls import LocalUrlService
from invokeai.backend.util.logging import InvokeAILogger

from ..services.default_graphs import create_system_graphs
from ..services.latent_storage import DiskLatentsStorage, ForwardCacheLatentsStorage
from ..services.restoration_services import RestorationServices
from ..services.graph import GraphExecutionState, LibraryGraph
from ..services.image_file_storage import DiskImageFileStorage
from ..services.invocation_queue import MemoryInvocationQueue
from ..services.invocation_services import InvocationServices
from ..services.invoker import Invoker
from ..services.processor import DefaultInvocationProcessor
from ..services.sqlite import SqliteItemStorage
<<<<<<< HEAD
from ..services.metadata import PngMetadataService
from ..services.model_manager_service import ModelManagerService
=======
>>>>>>> 05fb0ac2
from .events import FastAPIEventService


# TODO: is there a better way to achieve this?
def check_internet() -> bool:
    """
    Return true if the internet is reachable.
    It does this by pinging huggingface.co.
    """
    import urllib.request

    host = "http://huggingface.co"
    try:
        urllib.request.urlopen(host, timeout=1)
        return True
    except:
        return False


logger = InvokeAILogger.getLogger()


class ApiDependencies:
    """Contains and initializes all dependencies for the API"""

    invoker: Invoker = None

    @staticmethod
    def initialize(config, event_handler_id: int, logger: Logger = logger):
        logger.info(f"Internet connectivity is {config.internet_available}")

        events = FastAPIEventService(event_handler_id)

        output_folder = os.path.abspath(
            os.path.join(os.path.dirname(__file__), "../../../../outputs")
        )

        # TODO: build a file/path manager?
        db_location = os.path.join(output_folder, "invokeai.db")

        graph_execution_manager = SqliteItemStorage[GraphExecutionState](
            filename=db_location, table_name="graph_executions"
        )

        urls = LocalUrlService()
        metadata = CoreMetadataService()
        image_record_storage = SqliteImageRecordStorage(db_location)
        image_file_storage = DiskImageFileStorage(f"{output_folder}/images")

        latents = ForwardCacheLatentsStorage(
            DiskLatentsStorage(f"{output_folder}/latents")
        )

        images = ImageService(
            image_record_storage=image_record_storage,
            image_file_storage=image_file_storage,
            metadata=metadata,
            url=urls,
            logger=logger,
            graph_execution_manager=graph_execution_manager,
        )

        services = InvocationServices(
<<<<<<< HEAD
            model_manager=ModelManagerService(config,logger),
=======
            model_manager=get_model_manager(config, logger),
>>>>>>> 05fb0ac2
            events=events,
            latents=latents,
            images=images,
            queue=MemoryInvocationQueue(),
            graph_library=SqliteItemStorage[LibraryGraph](
                filename=db_location, table_name="graphs"
            ),
            graph_execution_manager=graph_execution_manager,
            processor=DefaultInvocationProcessor(),
            restoration=RestorationServices(config, logger),
            configuration=config,
            logger=logger,
        )

        create_system_graphs(services.graph_library)

        ApiDependencies.invoker = Invoker(services)

    @staticmethod
    def shutdown():
        if ApiDependencies.invoker:
            ApiDependencies.invoker.stop()<|MERGE_RESOLUTION|>--- conflicted
+++ resolved
@@ -18,11 +18,7 @@
 from ..services.invoker import Invoker
 from ..services.processor import DefaultInvocationProcessor
 from ..services.sqlite import SqliteItemStorage
-<<<<<<< HEAD
-from ..services.metadata import PngMetadataService
 from ..services.model_manager_service import ModelManagerService
-=======
->>>>>>> 05fb0ac2
 from .events import FastAPIEventService
 
 
@@ -86,11 +82,7 @@
         )
 
         services = InvocationServices(
-<<<<<<< HEAD
             model_manager=ModelManagerService(config,logger),
-=======
-            model_manager=get_model_manager(config, logger),
->>>>>>> 05fb0ac2
             events=events,
             latents=latents,
             images=images,
